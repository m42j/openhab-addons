/**
 * Copyright (c) 2010-2024 Contributors to the openHAB project
 *
 * See the NOTICE file(s) distributed with this work for additional
 * information.
 *
 * This program and the accompanying materials are made available under the
 * terms of the Eclipse Public License 2.0 which is available at
 * http://www.eclipse.org/legal/epl-2.0
 *
 * SPDX-License-Identifier: EPL-2.0
 */
package org.openhab.binding.entsoe.internal;

import org.eclipse.jdt.annotation.NonNullByDefault;

/**
 * The {@link entsoeConfiguration} class contains fields mapping thing configuration parameters.
 *
 * @author Jørgen Melhus - Initial contribution
 */
@NonNullByDefault
public class entsoeConfiguration {
    public String securityToken = "";
    public String area = "";
<<<<<<< HEAD
    public Double additionalCost = 0.0;
    public Double vat = 0.0;

    public Integer spotPricesAvailableUtcHour = 11;

    public Integer historicDays = 1;
=======
    public double vat = 0.0;
    public int spotPricesAvailableUtcHour = 11;
    public int historicDays = 1;
>>>>>>> 79d12d55
}<|MERGE_RESOLUTION|>--- conflicted
+++ resolved
@@ -23,16 +23,8 @@
 public class entsoeConfiguration {
     public String securityToken = "";
     public String area = "";
-<<<<<<< HEAD
-    public Double additionalCost = 0.0;
-    public Double vat = 0.0;
-
-    public Integer spotPricesAvailableUtcHour = 11;
-
-    public Integer historicDays = 1;
-=======
+    public double additionalCost = 0.0;
     public double vat = 0.0;
     public int spotPricesAvailableUtcHour = 11;
     public int historicDays = 1;
->>>>>>> 79d12d55
 }